import {
  Component,
  ComponentRef,
  ViewChild,
  ViewEncapsulation,
  NgZone,
  OnDestroy,
  Renderer,
} from '@angular/core';
import {BasePortalHost, ComponentPortal, PortalHostDirective, TemplatePortal} from '../core';
import {MdDialogConfig} from './dialog-config';
import {MdDialogRef} from './dialog-ref';
import {MdDialogContentAlreadyAttachedError} from './dialog-errors';
import {FocusTrap} from '../core/a11y/focus-trap';
import {first} from 'rxjs/operator/first';


/**
 * Internal component that wraps user-provided dialog content.
 * @docs-private
 */
@Component({
  moduleId: module.id,
  selector: 'md-dialog-container, mat-dialog-container',
  templateUrl: 'dialog-container.html',
  styleUrls: ['dialog.css'],
  host: {
    'class': 'md-dialog-container',
    '[attr.role]': 'dialogConfig?.role',
    '(keydown.escape)': 'handleEscapeKey()',
  },
  encapsulation: ViewEncapsulation.None,
})
export class MdDialogContainer extends BasePortalHost implements OnDestroy {
  /** The portal host inside of this container into which the dialog content will be loaded. */
  @ViewChild(PortalHostDirective) _portalHost: PortalHostDirective;

  /** The directive that traps and manages focus within the dialog. */
  @ViewChild(FocusTrap) _focusTrap: FocusTrap;

  /** Element that was focused before the dialog was opened. Save this to restore upon close. */
  private _elementFocusedBeforeDialogWasOpened: Element = null;

  /** The dialog configuration. */
  dialogConfig: MdDialogConfig;

  /** Reference to the open dialog. */
  dialogRef: MdDialogRef<any>;

  constructor(private _ngZone: NgZone, private _renderer: Renderer) {
    super();
  }

  /**
   * Attach a portal as content to this dialog container.
   * @param portal Portal to be attached as the dialog content.
   */
  attachComponentPortal<T>(portal: ComponentPortal<T>): ComponentRef<T> {
    if (this._portalHost.hasAttached()) {
      throw new MdDialogContentAlreadyAttachedError();
    }

    let attachResult = this._portalHost.attachComponentPortal(portal);

    // If were to attempt to focus immediately, then the content of the dialog would not yet be
    // ready in instances where change detection has to run first. To deal with this, we simply
    // wait for the microtask queue to be empty.
    first.call(this._ngZone.onMicrotaskEmpty).subscribe(() => {
      this._elementFocusedBeforeDialogWasOpened = document.activeElement;
      this._focusTrap.focusFirstTabbableElement();
    });

    return attachResult;
  }

  /** @docs-private */
  attachTemplatePortal(portal: TemplatePortal): Map<string, any> {
    throw Error('Not yet implemented');
  }

  /**
   * Handles the user pressing the Escape key.
   * @docs-private
   */
  handleEscapeKey() {
    if (!this.dialogConfig.disableClose) {
      this.dialogRef.close();
    }
  }

  ngOnDestroy() {
    // When the dialog is destroyed, return focus to the element that originally had it before
    // the dialog was opened. Wait for the DOM to finish settling before changing the focus so
<<<<<<< HEAD
    // that it doesn't end up back on the <body>.
    first.call(this._ngZone.onMicrotaskEmpty).subscribe(() => {
      (this._elementFocusedBeforeDialogWasOpened as HTMLElement).focus();
    });
=======
    // that it doesn't end up back on the <body>. Also note that we need the extra check, because
    // IE can set the `activeElement` to null in some cases.
    if (this._elementFocusedBeforeDialogWasOpened) {
      this._ngZone.onMicrotaskEmpty.first().subscribe(() => {
        this._renderer.invokeElementMethod(this._elementFocusedBeforeDialogWasOpened, 'focus');
      });
    }
>>>>>>> 8d900e0b
  }
}<|MERGE_RESOLUTION|>--- conflicted
+++ resolved
@@ -91,19 +91,12 @@
   ngOnDestroy() {
     // When the dialog is destroyed, return focus to the element that originally had it before
     // the dialog was opened. Wait for the DOM to finish settling before changing the focus so
-<<<<<<< HEAD
-    // that it doesn't end up back on the <body>.
-    first.call(this._ngZone.onMicrotaskEmpty).subscribe(() => {
-      (this._elementFocusedBeforeDialogWasOpened as HTMLElement).focus();
-    });
-=======
     // that it doesn't end up back on the <body>. Also note that we need the extra check, because
     // IE can set the `activeElement` to null in some cases.
     if (this._elementFocusedBeforeDialogWasOpened) {
-      this._ngZone.onMicrotaskEmpty.first().subscribe(() => {
+      first.call(this._ngZone.onMicrotaskEmpty).subscribe(() => {
         this._renderer.invokeElementMethod(this._elementFocusedBeforeDialogWasOpened, 'focus');
       });
     }
->>>>>>> 8d900e0b
   }
 }